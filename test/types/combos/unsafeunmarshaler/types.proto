// Protocol Buffers for Go with Gadgets
//
// Copyright (c) 2016, The GoGo Authors. All rights reserved.
// http://github.com/gogo/protobuf
//
// Redistribution and use in source and binary forms, with or without
// modification, are permitted provided that the following conditions are
// met:
//
//     * Redistributions of source code must retain the above copyright
// notice, this list of conditions and the following disclaimer.
//     * Redistributions in binary form must reproduce the above
// copyright notice, this list of conditions and the following disclaimer
// in the documentation and/or other materials provided with the
// distribution.
//
// THIS SOFTWARE IS PROVIDED BY THE COPYRIGHT HOLDERS AND CONTRIBUTORS
// "AS IS" AND ANY EXPRESS OR IMPLIED WARRANTIES, INCLUDING, BUT NOT
// LIMITED TO, THE IMPLIED WARRANTIES OF MERCHANTABILITY AND FITNESS FOR
// A PARTICULAR PURPOSE ARE DISCLAIMED. IN NO EVENT SHALL THE COPYRIGHT
// OWNER OR CONTRIBUTORS BE LIABLE FOR ANY DIRECT, INDIRECT, INCIDENTAL,
// SPECIAL, EXEMPLARY, OR CONSEQUENTIAL DAMAGES (INCLUDING, BUT NOT
// LIMITED TO, PROCUREMENT OF SUBSTITUTE GOODS OR SERVICES; LOSS OF USE,
// DATA, OR PROFITS; OR BUSINESS INTERRUPTION) HOWEVER CAUSED AND ON ANY
// THEORY OF LIABILITY, WHETHER IN CONTRACT, STRICT LIABILITY, OR TORT
// (INCLUDING NEGLIGENCE OR OTHERWISE) ARISING IN ANY WAY OUT OF THE USE
// OF THIS SOFTWARE, EVEN IF ADVISED OF THE POSSIBILITY OF SUCH DAMAGE.

syntax = "proto3";

package types;

import "github.com/gogo/protobuf/gogoproto/gogo.proto";

//import "google/protobuf/any.proto";
import "google/protobuf/duration.proto";
//import "google/protobuf/struct.proto";
import "google/protobuf/timestamp.proto";
import "google/protobuf/wrappers.proto";

option (gogoproto.testgen_all) = true;
option (gogoproto.populate_all) = true;
option (gogoproto.benchgen_all) = true;
option (gogoproto.unmarshaler_all) = false;
option (gogoproto.marshaler_all) = false;
option (gogoproto.sizer_all) = true;
option (gogoproto.equal_all) = true;
option (gogoproto.verbose_equal_all) = true;
option (gogoproto.unsafe_marshaler_all) = false;
option (gogoproto.unsafe_unmarshaler_all) = true;

message KnownTypes {
  google.protobuf.Duration dur = 1;
  google.protobuf.Timestamp ts = 2;
  google.protobuf.DoubleValue dbl = 3;
  google.protobuf.FloatValue flt = 4;
  google.protobuf.Int64Value i64 = 5;
  google.protobuf.UInt64Value u64 = 6;
  google.protobuf.Int32Value i32 = 7;
  google.protobuf.UInt32Value u32 = 8;
  google.protobuf.BoolValue bool = 9;
  google.protobuf.StringValue str = 10;
  google.protobuf.BytesValue bytes = 11;

  //google.protobuf.Struct st = 12;
  //google.protobuf.Any an = 14;
}

message ProtoTypes {
  google.protobuf.Timestamp nullableTimestamp = 1;
  google.protobuf.Duration nullableDuration = 2;
  google.protobuf.Timestamp timestamp = 3 [(gogoproto.nullable) = false];
  google.protobuf.Duration duration = 4 [(gogoproto.nullable) = false];
}

// message StdTypes {
//   google.protobuf.Timestamp nullableStdTime = 1 [(gogoproto.stdtime) = true];
//   google.protobuf.Duration nullableStdDuration = 2 [(gogoproto.stdduration) = true];
//   google.protobuf.Timestamp stdTime = 3 [(gogoproto.stdtime) = true, (gogoproto.nullable) = false];
//   google.protobuf.Duration stdDuration = 4 [(gogoproto.stdduration) = true, (gogoproto.nullable) = false];
// }

message RepProtoTypes {
  repeated google.protobuf.Timestamp nullableTimestamps = 1;
  repeated google.protobuf.Duration nullableDurations = 2;
  repeated google.protobuf.Timestamp timestamps = 3 [(gogoproto.nullable) = false];
  repeated google.protobuf.Duration durations = 4 [(gogoproto.nullable) = false];
}

// message RepStdTypes {
//   repeated google.protobuf.Timestamp nullableStdTimes = 1 [(gogoproto.stdtime) = true];
//   repeated google.protobuf.Duration nullableStdDurations = 2 [(gogoproto.stdduration) = true];
//   repeated google.protobuf.Timestamp stdTimes = 3 [(gogoproto.stdtime) = true, (gogoproto.nullable) = false];
//   repeated google.protobuf.Duration stdDurations = 4 [(gogoproto.stdduration) = true, (gogoproto.nullable) = false];
// }

message MapProtoTypes {
  map<int32,google.protobuf.Timestamp> nullableTimestamp = 1;
  map<int32,google.protobuf.Timestamp> timestamp = 2 [(gogoproto.nullable) = false];

  map<int32,google.protobuf.Duration> nullableDuration = 3;
  map<int32,google.protobuf.Duration> duration = 4 [(gogoproto.nullable) = false];
}
<<<<<<< HEAD

// message MapStdTypes {
//   map<int32,google.protobuf.Timestamp> nullableTimestamp = 1 [(gogoproto.stdtime) = true];
//   map<int32,google.protobuf.Timestamp> timestamp = 2 [(gogoproto.stdtime) = true, (gogoproto.nullable) = false];

//   map<int32,google.protobuf.Duration> nullableDuration = 3 [(gogoproto.stdduration) = true];
//   map<int32,google.protobuf.Duration> duration = 4 [(gogoproto.stdduration) = true, (gogoproto.nullable) = false];
// }

message OneofProtoTypes {
  oneof OneOfProtoTimes {
    google.protobuf.Timestamp timestamp = 1;
    google.protobuf.Duration duration = 2;
  }
}

// message OneofStdTypes {
//   oneof OneOfStdTimes {
//     google.protobuf.Timestamp timestamp = 1 [(gogoproto.stdtime) = true];
//     google.protobuf.Duration duration = 2 [(gogoproto.stdduration) = true];
//   }
// }
=======
  
message RepKnownTypes {
  repeated google.protobuf.Duration dur = 1;
  repeated google.protobuf.Timestamp ts = 2;
}
>>>>>>> 0394392b
<|MERGE_RESOLUTION|>--- conflicted
+++ resolved
@@ -101,7 +101,6 @@
   map<int32,google.protobuf.Duration> nullableDuration = 3;
   map<int32,google.protobuf.Duration> duration = 4 [(gogoproto.nullable) = false];
 }
-<<<<<<< HEAD
 
 // message MapStdTypes {
 //   map<int32,google.protobuf.Timestamp> nullableTimestamp = 1 [(gogoproto.stdtime) = true];
@@ -124,10 +123,3 @@
 //     google.protobuf.Duration duration = 2 [(gogoproto.stdduration) = true];
 //   }
 // }
-=======
-  
-message RepKnownTypes {
-  repeated google.protobuf.Duration dur = 1;
-  repeated google.protobuf.Timestamp ts = 2;
-}
->>>>>>> 0394392b
